package vehicle

import (
	"fmt"
	"strings"

	"github.com/evcc-io/evcc/api"
	"github.com/evcc-io/evcc/util"
	"github.com/evcc-io/evcc/vehicle/nissan"
)

// Credits to
//   https://github.com/Tobiaswk/dartnissanconnect
//   https://github.com/mitchellrj/kamereon-python
//   https://gitlab.com/tobiaswkjeldsen/carwingsflutter

// OAuth base url
// 	 https://prod.eu.auth.kamereon.org/kauth/oauth2/a-ncb-prod/.well-known/openid-configuration

// Nissan is an api.Vehicle implementation for Nissan cars
type Nissan struct {
	*Embed
	*nissan.Provider
}

func init() {
	registry.Add("nissan", NewNissanFromConfig, defaults())
}

// NewNissanFromConfig creates a new vehicle
func NewNissanFromConfig(other map[string]interface{}) (api.Vehicle, error) {
<<<<<<< HEAD
	cc := defaults()
=======
	cc := struct {
		embed               `mapstructure:",squash"`
		User, Password, VIN string
		Expiry              time.Duration
		Cache               time.Duration
	}{
		Expiry: expiry,
		Cache:  interval,
	}
>>>>>>> d6be9672

	if err := util.DecodeOther(other, &cc); err != nil {
		return nil, err
	}

	v := &Nissan{
		Embed: &cc.Embed,
	}

	log := util.NewLogger("nissan")
	identity := nissan.NewIdentity(log)

	if err := identity.Login(cc.User, cc.Password); err != nil {
		return v, fmt.Errorf("login failed: %w", err)
	}

	api := nissan.NewAPI(log, identity)

	var err error
	if cc.VIN == "" {
		cc.VIN, err = findVehicle(api.Vehicles())
		if err == nil {
			log.DEBUG.Printf("found vehicle: %v", cc.VIN)
		}
	}

	v.Provider = nissan.NewProvider(api, strings.ToUpper(cc.VIN), cc.Expiry, cc.Cache)

	return v, err
}<|MERGE_RESOLUTION|>--- conflicted
+++ resolved
@@ -3,6 +3,7 @@
 import (
 	"fmt"
 	"strings"
+	"time"
 
 	"github.com/evcc-io/evcc/api"
 	"github.com/evcc-io/evcc/util"
@@ -29,11 +30,8 @@
 
 // NewNissanFromConfig creates a new vehicle
 func NewNissanFromConfig(other map[string]interface{}) (api.Vehicle, error) {
-<<<<<<< HEAD
-	cc := defaults()
-=======
 	cc := struct {
-		embed               `mapstructure:",squash"`
+		Embed               `mapstructure:",squash"`
 		User, Password, VIN string
 		Expiry              time.Duration
 		Cache               time.Duration
@@ -41,7 +39,6 @@
 		Expiry: expiry,
 		Cache:  interval,
 	}
->>>>>>> d6be9672
 
 	if err := util.DecodeOther(other, &cc); err != nil {
 		return nil, err
